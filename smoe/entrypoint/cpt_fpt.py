import os

import torch
<<<<<<< HEAD
import torch.nn as nn
=======
from torch.distributed.elastic.multiprocessing.errors import record
>>>>>>> 818bed9c
from transformers import (
    CONFIG_MAPPING,
    AutoConfig,
    AutoModelForCausalLM,
    AutoTokenizer,
    LlamaConfig,
    LlamaForCausalLM,
    LlamaTokenizer,
    is_torch_tpu_available,
    set_seed,
)
from transformers.trainer_utils import get_last_checkpoint

<<<<<<< HEAD
from smoe.callbacks.save_model import SaveModelCallback
=======
>>>>>>> 818bed9c
from smoe.data.collate_fn import fault_tolerance_data_collator
from smoe.data.redpajama import load_streaming_datasets
from smoe.metrics.accuracy import compute_metrics
from smoe.metrics.preprocess import logits_argmax
from smoe.models.llama_moefication.configuration_llama_moe import LlamaMoEConfig
from smoe.models.llama_moefication.modeling_llama_moe import LlamaMoEForCausalLM
from smoe.modules.flash_attn import replace_xformers
from smoe.trainer.llama_lr_scheduling import LlamaLrSchedulingTrainer
from smoe.utils.config import (
    DataArguments,
    EnhancedTrainingArguments,
    ModelArguments,
    parse_args,
)
from smoe.utils.logging import get_logger_from_training_args
from smoe.utils.param import get_trainable_parameters

MODEL_MAP = {
    "llama": LlamaForCausalLM,
    "llama_moe": LlamaMoEForCausalLM,
}

CONFIG_MAPPING.update(
    {
        "llama": LlamaConfig,
        "llama_moe": LlamaMoEConfig,
    }
)


<<<<<<< HEAD
=======
@record
>>>>>>> 818bed9c
def main():
    model_args, data_args, training_args = parse_args(
        ModelArguments, DataArguments, EnhancedTrainingArguments
    )
    logger = get_logger_from_training_args(__name__, training_args)
    logger.warning(
        f"Process local rank: {training_args.local_rank}, "
        f"device: {training_args.device}, "
        f"n_gpu: {training_args.n_gpu}, "
        f"distributed training: {bool(training_args.local_rank != -1)}, "
        f"fp16 training: {training_args.fp16}, "
        f"bf16 training: {training_args.bf16}"
    )
    logger.info(f"Model args: {model_args}")
    logger.info(f"Data args: {data_args}")
    logger.info(f"Training args: {training_args.to_json_string()}")

    # Detecting last checkpoint.
    last_checkpoint = None
    if (
        os.path.isdir(training_args.output_dir)
        and training_args.do_train
        and not training_args.overwrite_output_dir
    ):
        last_checkpoint = get_last_checkpoint(training_args.output_dir)
        if last_checkpoint is None and len(os.listdir(training_args.output_dir)) > 0:
            raise ValueError(
                f"Output directory ({training_args.output_dir}) already exists and is"
                " not empty. Use --overwrite_output_dir to overcome."
            )
        elif (
            last_checkpoint is not None and training_args.resume_from_checkpoint is None
        ):
            logger.info(
                f"Checkpoint detected, resuming training at {last_checkpoint}. To avoid"
                " this behavior, change the `--output_dir` or add"
                " `--overwrite_output_dir` to train from scratch."
            )

    # Set seed before initializing model.
    logger.info(f"Seed set to: {training_args.seed}")
    set_seed(training_args.seed)

    config_kwargs = {
        "cache_dir": model_args.cache_dir,
        "revision": model_args.model_revision,
        "use_auth_token": True if model_args.use_auth_token else None,
    }
    ConfigClass = AutoConfig
    if model_args.config_name == "llama_moe" or model_args.model_type == "llama_moe":
        ConfigClass = LlamaMoEConfig
    if model_args.config_name:
        config = ConfigClass.from_pretrained(model_args.config_name, **config_kwargs)
    elif model_args.model_name_or_path:
        config = ConfigClass.from_pretrained(
            model_args.model_name_or_path, **config_kwargs
        )
    else:
        config = CONFIG_MAPPING[model_args.model_type]()
        logger.warning("You are instantiating a new config instance from scratch.")
        if model_args.config_overrides is not None:
            logger.info(f"Overriding config: {model_args.config_overrides}")
            config.update_from_string(model_args.config_overrides)
            logger.info(f"New config: {config}")

    if training_args.gradient_checkpointing:
        config.use_cache = False

    tokenizer_kwargs = {
        "cache_dir": model_args.cache_dir,
        "use_fast": model_args.use_fast_tokenizer,
        "revision": model_args.model_revision,
        "use_auth_token": True if model_args.use_auth_token else None,
    }
    if model_args.tokenizer_name:
        tokenizer = AutoTokenizer.from_pretrained(
            model_args.tokenizer_name, **tokenizer_kwargs
        )
    elif model_args.tokenizer_name_or_path:
        tokenizer = LlamaTokenizer.from_pretrained(
            model_args.tokenizer_name_or_path, **tokenizer_kwargs
        )
    else:
        raise ValueError(
            "You are instantiating a new tokenizer from scratch. This is not supported"
            " by this script.You can do it from another script, save it, and load it"
            " from here, using --tokenizer_name."
        )

    # Preprocessing the datasets.
    if data_args.block_size is None:
        block_size = tokenizer.model_max_length
        if block_size > 1024:
            logger.warning(
                "The chosen tokenizer supports a `model_max_length` that is longer than"
                " the default `block_size` value of 1024. If you would like to use a"
                " longer `block_size` up to `tokenizer.model_max_length` you can"
                " override this default with `--block_size xxx`."
            )
            block_size = 1024
    else:
        if data_args.block_size > tokenizer.model_max_length:
            logger.warning(
                f"The block_size passed ({data_args.block_size}) is larger than the"
                f" maximum length for the model({tokenizer.model_max_length}). Using"
                f" block_size={tokenizer.model_max_length}."
            )
        block_size = min(data_args.block_size, tokenizer.model_max_length)

    if data_args.prob_map is None:
        data_args.prob_map = {
            "en_cc": 0.67,
            "en_c4": 0.15,
            "github": 0.045,
            "en_wikipedia": 0.045,
            "en_book": 0.045,
            "en_arxiv": 0.025,
            "en_stack": 0.02,
        }

    with training_args.main_process_first(desc="dataset map tokenization and grouping"):
        lm_datasets = load_streaming_datasets(
            data_args.dataset_dir,
            prob_map=data_args.prob_map,
            num_proc=data_args.preprocessing_num_workers,
            debug_mode=training_args.debug_mode,
            block_size=data_args.block_size,
        )

    if training_args.do_train:
        train_dataset = lm_datasets
        if data_args.max_train_samples is None:
            raise ValueError("max_train_samples cannot be None")
        logger.info("training example:")
        logger.info(
            tokenizer.decode([x["input_ids"] for x in train_dataset.take(1)][0])
        )

    eval_dataset = None
    if training_args.do_eval:
        raise NotImplementedError

    if model_args.model_name_or_path:
        torch_dtype = (
            model_args.torch_dtype
            if model_args.torch_dtype in ["auto", None]
            else getattr(torch, model_args.torch_dtype)
        )
        ModelClass = MODEL_MAP[model_args.model_type]
        model: LlamaForCausalLM | LlamaMoEForCausalLM = ModelClass.from_pretrained(
            model_args.model_name_or_path,
            from_tf=bool(".ckpt" in model_args.model_name_or_path),
            config=config,
            cache_dir=model_args.cache_dir,
            revision=model_args.model_revision,
            use_auth_token=True if model_args.use_auth_token else None,
            torch_dtype=torch_dtype,
            low_cpu_mem_usage=True,
        )
        # train an MoE model from scratch 👇
<<<<<<< HEAD
=======
        # config.num_hidden_layers = 20
>>>>>>> 818bed9c
        # model: LlamaMoEForCausalLM = LlamaMoEForCausalLM(config)
        # if isinstance(model, LlamaMoEForCausalLM):
        #     for name, param in model.named_parameters():
        #         if "weight_noise.weight" in name:
        #             nn.init.zeros_(param)
<<<<<<< HEAD
        #     model.change_moe_gate_add_noise(False)
        #     model.change_moe_gate_use_balance(False)
=======
        #     model.change_moe_gate_add_noise(True)
        #     model.change_moe_gate_use_balance(True)
>>>>>>> 818bed9c
        replace_xformers(model)
    else:
        model = AutoModelForCausalLM.from_config(config)
        n_params = sum({p.data_ptr(): p.numel() for p in model.parameters()}.values())
        logger.info(
            f"Training new model from scratch - Total size={n_params/2**20:.2f}M params"
        )

    model_vocab_size = model.get_output_embeddings().weight.size(0)
    if model_vocab_size != len(tokenizer):
        model.resize_token_embeddings(len(tokenizer))
        raise ValueError(
            f"The model's vocab size ({model_vocab_size}) does not match with the"
            f" tokenizer ({len(tokenizer)})"
        )

    get_trainable_parameters(model, verbose=True)

    # Initialize our Trainer
    trainer = LlamaLrSchedulingTrainer(
        model=model,
        args=training_args,
        train_dataset=train_dataset if training_args.do_train else None,
        eval_dataset=eval_dataset if training_args.do_eval else None,
        tokenizer=tokenizer,
        data_collator=fault_tolerance_data_collator,
        compute_metrics=(
            compute_metrics
            if training_args.do_eval and not is_torch_tpu_available()
            else None
        ),
        preprocess_logits_for_metrics=(
            logits_argmax
            if training_args.do_eval and not is_torch_tpu_available()
            else None
        ),
    )
    # Training
    if training_args.do_train:
        checkpoint = None
        if training_args.resume_from_checkpoint is not None:
            checkpoint = training_args.resume_from_checkpoint
        elif last_checkpoint is not None:
            checkpoint = last_checkpoint
        train_result = trainer.train(resume_from_checkpoint=checkpoint)

        metrics = train_result.metrics
        metrics["train_samples"] = data_args.max_train_samples

        trainer.log_metrics("train", metrics)
        trainer.save_metrics("train", metrics)
        trainer.save_state()

    # Evaluation
    if training_args.do_eval:
        raise NotImplementedError


if __name__ == "__main__":
    main()<|MERGE_RESOLUTION|>--- conflicted
+++ resolved
@@ -1,11 +1,7 @@
 import os
 
 import torch
-<<<<<<< HEAD
-import torch.nn as nn
-=======
 from torch.distributed.elastic.multiprocessing.errors import record
->>>>>>> 818bed9c
 from transformers import (
     CONFIG_MAPPING,
     AutoConfig,
@@ -19,10 +15,6 @@
 )
 from transformers.trainer_utils import get_last_checkpoint
 
-<<<<<<< HEAD
-from smoe.callbacks.save_model import SaveModelCallback
-=======
->>>>>>> 818bed9c
 from smoe.data.collate_fn import fault_tolerance_data_collator
 from smoe.data.redpajama import load_streaming_datasets
 from smoe.metrics.accuracy import compute_metrics
@@ -53,10 +45,7 @@
 )
 
 
-<<<<<<< HEAD
-=======
 @record
->>>>>>> 818bed9c
 def main():
     model_args, data_args, training_args = parse_args(
         ModelArguments, DataArguments, EnhancedTrainingArguments
@@ -217,22 +206,14 @@
             low_cpu_mem_usage=True,
         )
         # train an MoE model from scratch 👇
-<<<<<<< HEAD
-=======
         # config.num_hidden_layers = 20
->>>>>>> 818bed9c
         # model: LlamaMoEForCausalLM = LlamaMoEForCausalLM(config)
         # if isinstance(model, LlamaMoEForCausalLM):
         #     for name, param in model.named_parameters():
         #         if "weight_noise.weight" in name:
         #             nn.init.zeros_(param)
-<<<<<<< HEAD
-        #     model.change_moe_gate_add_noise(False)
-        #     model.change_moe_gate_use_balance(False)
-=======
         #     model.change_moe_gate_add_noise(True)
         #     model.change_moe_gate_use_balance(True)
->>>>>>> 818bed9c
         replace_xformers(model)
     else:
         model = AutoModelForCausalLM.from_config(config)
