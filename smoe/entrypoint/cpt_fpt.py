--- conflicted
+++ resolved
@@ -252,11 +252,7 @@
             else None
         ),
     )
-<<<<<<< HEAD
     trainer.add_callback(EnhancedTensorboardCallback)
-=======
-
->>>>>>> d90f8905
     # Training
     if training_args.do_train:
         checkpoint = None
