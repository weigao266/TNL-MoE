--- conflicted
+++ resolved
@@ -6,7 +6,6 @@
 
 from smoe.utils.moefication.expert_split import ClusteringSplit
 
-<<<<<<< HEAD
 parser = argparse.ArgumentParser()
 parser.add_argument(
     "--model_path", type=str, default="/home/data/models/llama-transformers/7B"
@@ -26,27 +25,18 @@
     ),
 )
 parser.add_argument("--num_experts", type=int, default=8, help="number of experts")
-=======
-# fmt: off
-if __name__ == "__main__":
-    parser = argparse.ArgumentParser()
-    parser.add_argument('--model_path', type=str, default="/home/data/models/llama-transformers/7B")
-    parser.add_argument('--save_path', type=str, default="/home/dongdz/workspace/moefication/llama_moe_temp_files/")
-    parser.add_argument('--templates', type=str, default='layers.{}.mlp.gate_proj.weight', help='weight names of the first linear layer in each FFN (use comma to separate multiple templates)')
-    parser.add_argument('--num_experts', type=int, default=8, help='number of experts')
->>>>>>> fc8d2482
 
-    args = parser.parse_args()
-    args.save_path = os.path.join(args.save_path, os.path.split(args.model_path)[1] + "-" + str(args.num_experts) + "Expert-Split-Clustering")
+args = parser.parse_args()
+args.save_path = os.path.join(args.save_path, os.path.split(args.model_path)[1] + "-" + str(args.num_experts) + "Expert-Split-Clustering")
 
-    print("Loading llama model...")
-    model = LlamaForCausalLM.from_pretrained(args.model_path).model
+print("Loading llama model...")
+model = LlamaForCausalLM.from_pretrained(args.model_path).model
 
-    templates = args.templates.split(',')
-    for template in templates:
-        for i in tqdm.tqdm(range(model.config.num_hidden_layers)):
-            split = ClusteringSplit(args, model, template, i)
-            split.split()
-            split.cnt()
-            split.save()
-    print("Done.")+templates = args.templates.split(',')
+for template in templates:
+    for i in tqdm.tqdm(range(model.config.num_hidden_layers)):
+        split = ClusteringSplit(args, model, template, i)
+        split.split()
+        split.cnt()
+        split.save()
+print("Done.")