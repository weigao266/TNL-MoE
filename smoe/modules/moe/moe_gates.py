--- conflicted
+++ resolved
@@ -66,16 +66,11 @@
             device=self.weight_noise.weight.data.device,
             dtype=self.weight_noise.weight.data.dtype,
         )
-<<<<<<< HEAD
-        self.mean = torch.tensor([0.0], device=self.weight_noise.weight.data.device)
-        self.std = torch.tensor([1.0], device=self.weight_noise.weight.data.device)
-=======
         # print(self.weight_noise.weight.data)
         # self.mean = torch.tensor([0.0], requires_grad=False)
         # self.std = torch.tensor([1.0], requires_grad=False)
         self.mean = 0.0
         self.std = 1.0
->>>>>>> a9a24ead
         self.normal = Normal(self.mean, self.std)
         self.softplus = nn.Softplus()
 
@@ -113,36 +108,14 @@
         top_k_scores = self.softmax(top_k_logits) if self.use_softmax else top_k_logits
 
         """专家平衡选择"""
-<<<<<<< HEAD
-        if self.use_balance:
-=======
         # zhutong: 不要把`self.training`写在里面的if语句中，否则会导致eval模式下gate loss输出值设备不匹配的错误
         if self.training and self.use_balance:
->>>>>>> a9a24ead
             """计算importance"""
             zeros = torch.zeros_like(logits, requires_grad=True, device=logits.device)
             scores_filtered = zeros.scatter(dim=1, index=top_k_indices, src=top_k_scores)  # shape(batch_size, num_experts)
             importance = scores_filtered.sum(0)  # shape(num_experts)
 
             """计算load"""
-<<<<<<< HEAD
-            if self.training:  # 计算各分数在处于topK范围内的概率，可传递梯度
-                batch_size = logits_gate.size(0)
-                m = top_logits.size(1)
-                top_values_flat = top_logits.flatten()
-                threshold_positions_if_in = torch.arange(batch_size, device=x.device) * m + self.num_selects
-                threshold_if_in = torch.unsqueeze(torch.gather(top_values_flat, 0, threshold_positions_if_in), 1)
-                is_in = torch.gt(logits_noise, threshold_if_in)
-                threshold_positions_if_out = threshold_positions_if_in - 1
-                threshold_if_out = torch.unsqueeze(torch.gather(top_values_flat, 0, threshold_positions_if_out), 1)
-                # is each value currently in the top k.
-                prob_if_in = self.normal.cdf((logits_gate - threshold_if_in) / noise_control)
-                prob_if_out = self.normal.cdf((logits_gate - threshold_if_out) / noise_control)
-                prob = torch.where(is_in, prob_if_in, prob_if_out)
-                load = prob.sum(0)
-            else:
-                load = (scores_filtered > 0).sum(0)  # shape(num_experts)
-=======
             batch_size = logits_gate.size(0)
             m = top_logits.size(1)
             top_values_flat = top_logits.flatten()
@@ -156,7 +129,6 @@
             prob_if_out = self.normal.cdf((logits_gate - threshold_if_out) / noise_control)
             prob = torch.where(is_in, prob_if_in, prob_if_out)
             load = prob.sum(0)
->>>>>>> a9a24ead
 
             """计算balance loss"""
             balance_loss = self.cv_squared(importance) + self.cv_squared(load)
