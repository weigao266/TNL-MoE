""" PyTorch LLaMA-MoE model."""
import torch
import torch.utils.checkpoint
from torch import nn
from torch.nn import BCEWithLogitsLoss, CrossEntropyLoss, MSELoss
from transformers.modeling_outputs import (
    CausalLMOutputWithPast,
    SequenceClassifierOutputWithPast,
)
from transformers.models.llama.modeling_llama import (
    LlamaDecoderLayer,
    LlamaForCausalLM,
    LlamaForSequenceClassification,
    LlamaModel,
    LlamaPreTrainedModel,
)
from transformers.utils import logging

from smoe.models.llama_moefication.configuration_llama_moe import LlamaMoEConfig
from smoe.models.llama_moefication.outputs_llama_moe import BaseMoEModelOutputWithPast
from smoe.modules.moe.moe_layers import LinearGLUMoELayer

logger = logging.get_logger(__name__)

_CONFIG_FOR_DOC = "LlamaMoEConfig"


class LlamaMoEDecoderLayer(LlamaDecoderLayer):
    def __init__(self, config: LlamaMoEConfig, layer_index):
        super().__init__(config)
        self.mlp = LinearGLUMoELayer(
            input_size=self.hidden_size,
            hidden_size=config.intermediate_size,
            output_size=self.hidden_size,
            hidden_act=config.hidden_act,
            num_experts=config.num_experts,
            num_selects=config.num_selects,
            size_experts=(
                config.size_experts[layer_index]
                if config.size_experts is not None
                else None
            ),
            bias=False,
            gate_network=config.gates,
            gate_use_balance=True,
            gate_add_noise=True,
            gate_use_softmax=True,
        )

    def forward(
        self,
        hidden_states,
        attention_mask=None,
        position_ids=None,
        past_key_value=None,
        output_attentions=False,
        use_cache=False,
    ):
        residual = hidden_states
        hidden_states = self.input_layernorm(hidden_states)

        # Self Attention
        hidden_states, self_attn_weights, present_key_value = self.self_attn(
            hidden_states=hidden_states,
            attention_mask=attention_mask,
            position_ids=position_ids,
            past_key_value=past_key_value,
            output_attentions=output_attentions,
            use_cache=use_cache,
        )
        hidden_states = residual + hidden_states

        # Fully Connected
        residual = hidden_states
        hidden_states = self.post_attention_layernorm(hidden_states)
        hidden_states, gate_loss = self.mlp(hidden_states)
        hidden_states = residual + hidden_states

        outputs = (
            hidden_states,
            gate_loss,
        )

        if output_attentions:
            outputs += (self_attn_weights,)

        if use_cache:
            outputs += (present_key_value,)

        return outputs

    def set_moe_num_selects(self, num_selects):
        self.mlp.set_num_selects(num_selects)

    def set_moe_gate_use_balance(self, use_balance):
        self.mlp.set_gate_use_balance(use_balance)

    def set_moe_gate_add_noise(self, add_noise):
        self.mlp.set_gate_add_noise(add_noise)

    def set_moe_gate_use_softmax(self, use_softmax):
        self.mlp.set_gate_use_softmax(use_softmax)


class LlamaMoEPreTrainedModel(LlamaPreTrainedModel):
    config_class = LlamaMoEConfig
    base_model_prefix = "model"
    supports_gradient_checkpointing = True  # tianjia
    _no_split_modules = ["LlamaMoEDecoderLayer"]
    _skip_keys_device_placement = "past_key_values"

    def _set_gradient_checkpointing(self, module, value=False):
        if isinstance(module, LlamaMoEModel):
            module.gradient_checkpointing = value
<<<<<<< HEAD

=======
>>>>>>> 818bed9c


class LlamaMoEModel(LlamaModel, LlamaMoEPreTrainedModel):
    def __init__(self, config: LlamaMoEConfig):
        super().__init__(config)
        self.layers = nn.ModuleList(
            [LlamaMoEDecoderLayer(config, i) for i in range(config.num_hidden_layers)]
        )

    def forward(
        self,
        input_ids=None,
        attention_mask=None,
        position_ids=None,
        past_key_values=None,
        inputs_embeds=None,
        use_cache=None,
        output_attentions=None,
        output_hidden_states=None,
        return_dict=None,
    ):
        output_attentions = (
            output_attentions
            if output_attentions is not None
            else self.config.output_attentions
        )
        output_hidden_states = (
            output_hidden_states
            if output_hidden_states is not None
            else self.config.output_hidden_states
        )
        use_cache = use_cache if use_cache is not None else self.config.use_cache

        return_dict = (
            return_dict if return_dict is not None else self.config.use_return_dict
        )

        # retrieve input_ids and inputs_embeds
        if input_ids is not None and inputs_embeds is not None:
            raise ValueError(
                "You cannot specify both decoder_input_ids and decoder_inputs_embeds at"
                " the same time"
            )
        elif input_ids is not None:
            batch_size, seq_length = input_ids.shape
        elif inputs_embeds is not None:
            batch_size, seq_length, _ = inputs_embeds.shape
        else:
            raise ValueError(
                "You have to specify either decoder_input_ids or decoder_inputs_embeds"
            )

        seq_length_with_past = seq_length
        past_key_values_length = 0

        if past_key_values is not None:
            past_key_values_length = past_key_values[0][0].shape[2]
            seq_length_with_past = seq_length_with_past + past_key_values_length

        if position_ids is None:
            device = input_ids.device if input_ids is not None else inputs_embeds.device
            position_ids = torch.arange(
                past_key_values_length,
                seq_length + past_key_values_length,
                dtype=torch.long,
                device=device,
            )
            position_ids = position_ids.unsqueeze(0).view(-1, seq_length)
        else:
            position_ids = position_ids.view(-1, seq_length).long()

        if inputs_embeds is None:
            inputs_embeds = self.embed_tokens(input_ids)
        # embed positions
        if attention_mask is None:
            attention_mask = torch.ones(
                (batch_size, seq_length_with_past),
                dtype=torch.bool,
                device=inputs_embeds.device,
            )
        attention_mask = self._prepare_decoder_attention_mask(
            attention_mask,
            (batch_size, seq_length),
            inputs_embeds,
            past_key_values_length,
        )

        hidden_states = inputs_embeds
        gate_loss = 0.0

        if self.gradient_checkpointing and self.training:
            if use_cache:
                logger.warning_once(
                    "`use_cache=True` is incompatible with gradient checkpointing."
                    " Setting `use_cache=False`..."
                )
                use_cache = False

        # decoder layers
        all_hidden_states = () if output_hidden_states else None
        all_self_attns = () if output_attentions else None
        next_decoder_cache = () if use_cache else None

        for idx, decoder_layer in enumerate(self.layers):
            if output_hidden_states:
                all_hidden_states += (hidden_states,)

            past_key_value = (
                past_key_values[idx] if past_key_values is not None else None
            )

            if self.gradient_checkpointing and self.training:

                def create_custom_forward(module):
                    def custom_forward(*inputs):
                        # None for past_key_value
                        return module(*inputs, output_attentions, None)

                    return custom_forward

                layer_outputs = torch.utils.checkpoint.checkpoint(
                    create_custom_forward(decoder_layer),
                    hidden_states,
                    attention_mask,
                    position_ids,
                    None,
                )
            else:
                layer_outputs = decoder_layer(
                    hidden_states,
                    attention_mask=attention_mask,
                    position_ids=position_ids,
                    past_key_value=past_key_value,
                    output_attentions=output_attentions,
                    use_cache=use_cache,
                )

            hidden_states = layer_outputs[0]
            if layer_outputs[1] is not None:
                gate_loss += layer_outputs[1]

            if use_cache:
                next_decoder_cache += (layer_outputs[3 if output_attentions else 2],)

            if output_attentions:
                all_self_attns += (layer_outputs[2],)

        hidden_states = self.norm(hidden_states)

        # add hidden states from the last decoder layer
        if output_hidden_states:
            all_hidden_states += (hidden_states,)

        next_cache = next_decoder_cache if use_cache else None
        if not return_dict:
            return tuple(
                v
                for v in [hidden_states, next_cache, all_hidden_states, all_self_attns]
                if v is not None
            )
        return BaseMoEModelOutputWithPast(
            last_hidden_state=hidden_states,
            gate_loss=gate_loss,
            past_key_values=next_cache,
            hidden_states=all_hidden_states,
            attentions=all_self_attns,
        )

    def set_moe_num_selects(self, num_selects):
        for idx, decoder_layer in enumerate(self.layers):
            decoder_layer.set_moe_num_selects(num_selects)

    def set_moe_gate_use_balance(self, use_balance):
        for idx, decoder_layer in enumerate(self.layers):
            decoder_layer.set_moe_gate_use_balance(use_balance)

    def set_moe_gate_add_noise(self, add_noise):
        for idx, decoder_layer in enumerate(self.layers):
            decoder_layer.set_moe_gate_add_noise(add_noise)

    def set_moe_gate_use_softmax(self, use_softmax):
        for idx, decoder_layer in enumerate(self.layers):
            decoder_layer.set_moe_gate_use_softmax(use_softmax)


class LlamaMoEForCausalLM(LlamaForCausalLM, LlamaMoEPreTrainedModel):
    def __init__(self, config):
        super().__init__(config)
        self.model = LlamaMoEModel(config)

    def forward(
        self,
        input_ids=None,
        attention_mask=None,
        position_ids=None,
        past_key_values=None,
        inputs_embeds=None,
        labels=None,
        use_cache=None,
        output_attentions=None,
        output_hidden_states=None,
        return_dict=None,
        **kwargs
    ):
        output_attentions = (
            output_attentions
            if output_attentions is not None
            else self.config.output_attentions
        )
        output_hidden_states = (
            output_hidden_states
            if output_hidden_states is not None
            else self.config.output_hidden_states
        )
        return_dict = (
            return_dict if return_dict is not None else self.config.use_return_dict
        )

        # decoder outputs consists of (dec_features, layer_state, dec_hidden, dec_attn)
        outputs = self.model(
            input_ids=input_ids,
            attention_mask=attention_mask,
            position_ids=position_ids,
            past_key_values=past_key_values,
            inputs_embeds=inputs_embeds,
            use_cache=use_cache,
            output_attentions=output_attentions,
            output_hidden_states=output_hidden_states,
            return_dict=return_dict,
        )

        hidden_states = outputs[0]
        logits = self.lm_head(hidden_states)

        loss = None
        if labels is not None:
            # Shift so that tokens < n predict n
            shift_logits = logits[..., :-1, :].contiguous()
            shift_labels = labels[..., 1:].contiguous()
            # Flatten the tokens
            loss_fct = CrossEntropyLoss()
            shift_logits = shift_logits.view(-1, self.config.vocab_size)
            shift_labels = shift_labels.view(-1)
            # Enable model parallelism
            shift_labels = shift_labels.to(shift_logits.device)
            loss = loss_fct(shift_logits, shift_labels)
            if outputs.gate_loss is not None:
                loss += outputs.gate_loss

        if not return_dict:
            output = (logits,) + outputs[1:]
            return (loss,) + output if loss is not None else output

        return CausalLMOutputWithPast(
            loss=loss,
            logits=logits,
            past_key_values=outputs.past_key_values,
            hidden_states=outputs.hidden_states,
            attentions=outputs.attentions,
        )

    def set_moe_num_selects(self, num_selects):
        self.model.set_moe_num_selects(num_selects)

    def set_moe_gate_use_balance(self, use_balance):
        self.model.set_moe_gate_use_balance(use_balance)

    def set_moe_gate_add_noise(self, add_noise):
        self.model.set_moe_gate_add_noise(add_noise)

    def set_moe_gate_use_softmax(self, use_softmax):
        self.model.set_moe_gate_use_softmax(use_softmax)


class LlamaMoEForSequenceClassification(
    LlamaForSequenceClassification, LlamaMoEPreTrainedModel
):
    _keys_to_ignore_on_load_missing = [r"lm_head.weight"]

    def __init__(self, config):
        super().__init__(config)
        self.model = LlamaMoEModel(config)

    def forward(
        self,
        input_ids=None,
        attention_mask=None,
        position_ids=None,
        past_key_values=None,
        inputs_embeds=None,
        labels=None,
        use_cache=None,
        output_attentions=None,
        output_hidden_states=None,
        return_dict=None,
    ):
        return_dict = (
            return_dict if return_dict is not None else self.config.use_return_dict
        )

        transformer_outputs = self.model(
            input_ids,
            attention_mask=attention_mask,
            position_ids=position_ids,
            past_key_values=past_key_values,
            inputs_embeds=inputs_embeds,
            use_cache=use_cache,
            output_attentions=output_attentions,
            output_hidden_states=output_hidden_states,
            return_dict=return_dict,
        )
        hidden_states = transformer_outputs[0]
        gate_loss = transformer_outputs[1]
        logits = self.score(hidden_states)

        if input_ids is not None:
            batch_size = input_ids.shape[0]
        else:
            batch_size = inputs_embeds.shape[0]

        if self.config.pad_token_id is None and batch_size != 1:
            raise ValueError(
                "Cannot handle batch sizes > 1 if no padding token is defined."
            )
        if self.config.pad_token_id is None:
            sequence_lengths = -1
        else:
            if input_ids is not None:
                sequence_lengths = (
                    torch.ne(input_ids, self.config.pad_token_id).sum(-1) - 1
                ).to(logits.device)
            else:
                sequence_lengths = -1

        pooled_logits = logits[
            torch.arange(batch_size, device=logits.device), sequence_lengths
        ]

        loss = None
        if labels is not None:
            labels = labels.to(logits.device)
            if self.config.problem_type is None:
                if self.num_labels == 1:
                    self.config.problem_type = "regression"
                elif self.num_labels > 1 and (
                    labels.dtype == torch.long or labels.dtype == torch.int
                ):
                    self.config.problem_type = "single_label_classification"
                else:
                    self.config.problem_type = "multi_label_classification"

            if self.config.problem_type == "regression":
                loss_fct = MSELoss()
                if self.num_labels == 1:
                    loss = loss_fct(pooled_logits.squeeze(), labels.squeeze())
                else:
                    loss = loss_fct(pooled_logits, labels)
            elif self.config.problem_type == "single_label_classification":
                loss_fct = CrossEntropyLoss()
                loss = loss_fct(
                    pooled_logits.view(-1, self.num_labels), labels.view(-1)
                )
            elif self.config.problem_type == "multi_label_classification":
                loss_fct = BCEWithLogitsLoss()
                loss = loss_fct(pooled_logits, labels)
        if loss is not None and gate_loss is not None:
            loss += gate_loss
        if not return_dict:
            output = (pooled_logits,) + transformer_outputs[1:]
            return ((loss,) + output) if loss is not None else output

        return SequenceClassifierOutputWithPast(
            loss=loss,
            logits=pooled_logits,
            past_key_values=transformer_outputs.past_key_values,
            hidden_states=transformer_outputs.hidden_states,
            attentions=transformer_outputs.attentions,
        )

    def set_moe_num_selects(self, num_selects):
        self.model.set_moe_num_selects(num_selects)

    def set_moe_gate_use_balance(self, use_balance):
        self.model.set_moe_gate_use_balance(use_balance)

    def set_moe_gate_add_noise(self, add_noise):
        self.model.set_moe_gate_add_noise(add_noise)

    def set_moe_gate_use_softmax(self, use_softmax):
        self.model.set_moe_gate_use_softmax(use_softmax)<|MERGE_RESOLUTION|>--- conflicted
+++ resolved
@@ -112,10 +112,6 @@
     def _set_gradient_checkpointing(self, module, value=False):
         if isinstance(module, LlamaMoEModel):
             module.gradient_checkpointing = value
-<<<<<<< HEAD
-
-=======
->>>>>>> 818bed9c
 
 
 class LlamaMoEModel(LlamaModel, LlamaMoEPreTrainedModel):
